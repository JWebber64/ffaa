--- conflicted
+++ resolved
@@ -38,21 +38,6 @@
         const loadedPlayers = await loadPlayerPool();
         console.log(`[useGlobalPlayers] Loaded ${loadedPlayers.length} players from player pool`);
         
-<<<<<<< HEAD
-        // Log first few players to verify data
-        if (storePlayers.length > 0) {
-          console.log('[useGlobalPlayers] First 3 players in store:', 
-            storePlayers.slice(0, 3).map(p => ({
-              id: p.id,
-              name: p.name,
-              pos: p.pos,
-              nflTeam: p.nflTeam,
-              rank: p.rank
-            }))
-          );
-        }
-        
-=======
         if (loadedPlayers.length > 0) {
           // Log first player for debugging
           const firstPlayer = loadedPlayers[0];
@@ -92,7 +77,6 @@
         } else {
           console.warn('[useGlobalPlayers] No players were loaded from the pool');
         }
->>>>>>> 959eca23
       } catch (error) {
         console.error('[useGlobalPlayers] Error loading players:', error);
       } finally {

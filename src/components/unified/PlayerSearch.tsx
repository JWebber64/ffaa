--- conflicted
+++ resolved
@@ -26,25 +26,10 @@
   NumberDecrementStepper,
   Spinner,
   VStack,
-  Select,
 } from '@chakra-ui/react';
 import { FaSearch } from 'react-icons/fa';
-import { useDraftSelectors } from '../../store/draftStore';
+import { useDraftStore } from '../../store/draftStore';
 import type { Player } from '../../store/draftStore';
-<<<<<<< HEAD
-import { formatPositionForDisplay } from '../../utils/positionUtils';
-import type { BasePosition } from '../../types/draft';
-
-type SearchFilter = {
-  /** The text query */
-  q: string;
-  /** Position filter */
-  position: BasePosition | 'ALL';
-  /** Team filter */
-  team: string | 'ALL';
-};
-=======
->>>>>>> 959eca23
 
 type PlayerSearchProps = {
   /** Array of players to search through. If not provided, will use players from store */
@@ -71,10 +56,6 @@
   showBidButton?: boolean;
   /** Show starting bid input (default: false) */
   showStartingBid?: boolean;
-  /** Current search query */
-  searchQuery?: string;
-  /** Called when the search query changes */
-  onSearchChange?: (e: React.ChangeEvent<HTMLInputElement>) => void;
 };
 
 const POSITION_COLORS: Record<string, string> = {
@@ -92,39 +73,21 @@
   selectedPlayer = null,
   startingBid = '1',
   onSetStartingBid,
-  onBid,
   filterUndrafted = true,
   maxResults = 8,
   debounceMs = 150,
+  onBid,
   placeholder = 'Search players… (name, team, position)',
   showBidButton = false,
   showStartingBid = false,
-  searchQuery = '',
-  onSearchChange = () => {},
 }) => {
   // State
-<<<<<<< HEAD
-  const [searchState, setSearchState] = useState<SearchFilter>({
-    q: searchQuery || '',
-    position: 'ALL',
-    team: 'ALL'
-  });
-  const [isSearching, setIsSearching] = useState(false);
-=======
   const [query, setQuery] = useState('');
->>>>>>> 959eca23
   const [isLoading, setIsLoading] = useState(false);
   const [focusedIndex, setFocusedIndex] = useState(-1);
   const [bidAmount, setBidAmount] = useState(1);
   const { isOpen, onOpen, onClose } = useDisclosure();
   const inputRef = useRef<HTMLInputElement>(null);
-<<<<<<< HEAD
-  const [selectedPlayerState, setSelectedPlayerState] = useState<Player | null>(null);
-
-  // Get players from store if not provided via props
-  const selectors = useDraftSelectors();
-  const storePlayers = selectors.undraftedPlayers();
-=======
   const resultsRef = useRef<HTMLDivElement>(null);
   const [selectedPlayerState, setSelectedPlayerState] = useState<Player | null>(selectedPlayer);
   const [showResults, setShowResults] = useState(false);
@@ -135,40 +98,11 @@
     (s) => s.players,
     (a, b) => a === b
   );
->>>>>>> 959eca23
   const players = externalPlayers || storePlayers;
-  
-  // Debug logging
-  useEffect(() => {
-    console.log('[PlayerSearch] Players count:', players.length);
-    if (players.length > 0) {
-      console.log('[PlayerSearch] First 3 players:', players.slice(0, 3).map(p => ({
-        id: p.id,
-        name: p.name,
-        pos: p.pos,
-        nflTeam: p.nflTeam,
-        rank: p.rank,
-        draftedBy: p.draftedBy
-      })));
-    }
-  }, [players]);
-
-  // Get unique positions and teams for filters
-  const positions = useMemo(() => {
-    const posSet = new Set<BasePosition>();
-    players.forEach((p: Player) => p.pos && posSet.add(p.pos as BasePosition));
-    return Array.from(posSet).sort();
-  }, [players]);
-  
-  const teams = useMemo(() => {
-    const teamSet = new Set<string>();
-    players.forEach((p: Player) => p.nflTeam && teamSet.add(p.nflTeam));
-    return Array.from(teamSet).sort();
-  }, [players]);
 
   // Debounce search with loading state
   useEffect(() => {
-    if (searchState.q.trim()) {
+    if (query.trim()) {
       setIsSearching(true);
       const timer = setTimeout(() => {
         setIsSearching(false);
@@ -177,7 +111,7 @@
     }
     setIsSearching(false);
     return undefined;
-  }, [searchState.q, debounceMs]);
+  }, [query, debounceMs]);
 
   // Simulate loading state when data is being fetched
   useEffect(() => {
@@ -190,75 +124,17 @@
     return undefined;
   }, [players]);
 
-  // Filter players based on search criteria
+  // Filter players based on query and other criteria
   const filteredPlayers = useMemo(() => {
-<<<<<<< HEAD
-=======
     const searchTerm = query.trim().toLowerCase();
     if (!searchTerm) return [];
     
->>>>>>> 959eca23
     let result = [...players];
 
-    // Filter out drafted players if needed
     if (filterUndrafted) {
       result = result.filter(p => !p.draftedBy);
     }
 
-<<<<<<< HEAD
-    // Apply search filters
-    const { q, position, team } = searchState;
-    const searchTerm = q.toLowerCase().trim();
-
-    if (searchTerm) {
-      result = result.filter(p =>
-        p.name?.toLowerCase().includes(searchTerm) ||
-        p.nflTeam?.toLowerCase().includes(searchTerm) ||
-        p.pos?.toLowerCase().includes(searchTerm)
-      );
-    }
-
-    if (position !== 'ALL') {
-      result = result.filter(p => p.pos === position);
-    }
-
-    if (team !== 'ALL') {
-      result = result.filter(p => p.nflTeam === team);
-    }
-
-    return result.slice(0, maxResults);
-  }, [players, searchState, filterUndrafted, maxResults]);
-
-  // Loading state for debounced search
-
-  // Handle search input changes
-  useEffect(() => {
-    if (searchQuery !== undefined && searchQuery !== searchState.q) {
-      setSearchState(prev => ({ ...prev, q: searchQuery }));
-    }
-  }, [searchQuery, searchState.q]);
-
-  const handleSearchChange = (e: React.ChangeEvent<HTMLInputElement>) => {
-    const value = e.target.value;
-    setSearchState(prev => ({ ...prev, q: value }));
-    if (onSearchChange) {
-      onSearchChange(e);
-    }
-    setFocusedIndex(-1);
-  };
-  
-  // Handle position filter change
-  const handlePositionChange = (pos: BasePosition | 'ALL') => {
-    setSearchState(prev => ({ ...prev, position: pos }));
-    setFocusedIndex(-1);
-  };
-  
-  // Handle team filter change
-  const handleTeamChange = (team: string | 'ALL') => {
-    setSearchState(prev => ({ ...prev, team }));
-    setFocusedIndex(-1);
-  };
-=======
     result = result.filter(p => {
       const name = p.name?.toLowerCase() || '';
       const team = p.nflTeam?.toLowerCase() || '';
@@ -273,7 +149,6 @@
   useEffect(() => {
     setShowResults(query.trim().length > 0);
   }, [query]);
->>>>>>> 959eca23
 
   // Handle keyboard navigation
   const handleKeyDown = (e: React.KeyboardEvent) => {
@@ -295,9 +170,8 @@
         }
         break;
       case 'Escape':
-        setSearchState(prev => ({ ...prev, q: '' }));
+        setQuery('');
         setFocusedIndex(-1);
-        inputRef.current?.focus();
         break;
     }
   };
@@ -311,33 +185,15 @@
       onOpen();
     } else if (onSelect) {
       onSelect(player);
-<<<<<<< HEAD
-      setSearchState(prev => ({
-        ...prev,
-        q: '',
-        position: 'ALL',
-        team: 'ALL'
-      }));
-      setFocusedIndex(-1);
-      inputRef.current?.focus();
-=======
       setQuery(player.name || '');
       setFocusedIndex(-1);
       setShowResults(false);
->>>>>>> 959eca23
     }
   };
 
   // Update selected player state when selectedPlayer prop changes
   useEffect(() => {
     setSelectedPlayerState(selectedPlayer);
-    if (selectedPlayer) {
-      setSearchState(prev => ({
-        ...prev,
-        position: selectedPlayer.pos as BasePosition || 'ALL',
-        team: selectedPlayer.nflTeam || 'ALL'
-      }));
-    }
   }, [selectedPlayer]);
 
   // Handle bid placement
@@ -371,77 +227,6 @@
   }, []);
 
   return (
-<<<<<<< HEAD
-    <Box position="relative" width="100%">
-      <VStack spacing={2} width="100%">
-        <InputGroup>
-          <InputLeftElement pointerEvents="none">
-            <FaSearch color="gray.300" />
-          </InputLeftElement>
-          <Input
-            ref={inputRef}
-            type="text"
-            placeholder={placeholder}
-            value={searchState.q}
-            onChange={handleSearchChange}
-            onKeyDown={handleKeyDown}
-            onFocus={() => {
-              // Reset focus index when input is focused
-              setFocusedIndex(-1);
-            }}
-            autoComplete="off"
-            _dark={{
-              bg: 'gray.800',
-              borderColor: 'gray.700',
-              _hover: { borderColor: 'gray.600' },
-              _focus: { borderColor: 'blue.500', boxShadow: '0 0 0 1px var(--chakra-colors-blue-500)' },
-            }}
-          />
-        </InputGroup>
-        
-        <HStack width="100%" spacing={2}>
-          <Select
-            size="sm"
-            value={searchState.position}
-            onChange={(e) => handlePositionChange(e.target.value as BasePosition | 'ALL')}
-            flexShrink={1}
-            minW="100px"
-            _dark={{
-              bg: 'gray.800',
-              borderColor: 'gray.700',
-              _hover: { borderColor: 'gray.600' },
-            }}
-          >
-            <option value="ALL">All Positions</option>
-            {positions.map(pos => (
-              <option key={pos} value={pos}>
-                {pos}
-              </option>
-            ))}
-          </Select>
-          
-          <Select
-            size="sm"
-            value={searchState.team}
-            onChange={(e) => handleTeamChange(e.target.value)}
-            flexShrink={1}
-            minW="120px"
-            _dark={{
-              bg: 'gray.800',
-              borderColor: 'gray.700',
-              _hover: { borderColor: 'gray.600' },
-            }}
-          >
-            <option value="ALL">All Teams</option>
-            {teams.map(team => (
-              <option key={team} value={team}>
-                {team}
-              </option>
-            ))}
-          </Select>
-        </HStack>
-      </VStack>
-=======
     <Box position="relative" width="100%" maxW="400px">
       <InputGroup>
         <InputLeftElement pointerEvents="none">
@@ -462,7 +247,6 @@
           aria-controls="player-search-results"
         />
       </InputGroup>
->>>>>>> 959eca23
 
       {showStartingBid && onSetStartingBid && (
         <HStack mt={2}>
@@ -484,19 +268,6 @@
         </HStack>
       )}
 
-<<<<<<< HEAD
-      {searchState.q && (
-        <Box
-          position="absolute"
-          width="100%"
-          mt={1}
-          border="1px solid"
-          borderColor="gray.200"
-          borderRadius="md"
-          boxShadow="md"
-          bg="white"
-          zIndex="dropdown"
-=======
       {showResults && (isSearching || isLoading) && (
         <Box position="absolute" width="100%" mt={1} bg="gray.800" borderRadius="md" boxShadow="dark-lg" zIndex={10} border="1px" borderColor="gray.700">
           <Box p={3} textAlign="center">
@@ -518,7 +289,6 @@
           borderRadius="md" 
           boxShadow="dark-lg"
           zIndex={10}
->>>>>>> 959eca23
           maxH="300px"
           overflowY="auto"
           id="player-search-results"

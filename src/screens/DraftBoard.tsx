import { Box, Button, Container, HStack, VStack, Heading, Stack, Text, useDisclosure, Input } from "@chakra-ui/react";
import { useMemo, useState, KeyboardEvent, ChangeEvent } from "react";
import { useDraftStore } from '../store/draftStore';
import { shallow } from 'zustand/shallow';
import PlayerSearch from '../components/unified/PlayerSearch';
import NominationIndicator from '../components/NominationIndicator';
import LiveAuctionBar from '../components/LiveAuctionBar';
import { FaCog } from 'react-icons/fa';
import PositionPickerModal from '../components/modals/PositionPickerModal';

import type { Position, Player as BasePlayer, Team as BaseTeam } from '../types/draft';

type RosterPosition = 'QB' | 'RB' | 'WR' | 'TE' | 'K' | 'DEF';

// Extend the base Player type to include the Position type from draft.ts
interface Player extends Omit<BasePlayer, 'pos' | 'slot'> {
  pos: Position;
  slot?: Position; // Use Position type for slot to match the base Player type
  draftedBy?: number;
  price?: number;
}

interface Team extends Omit<BaseTeam, 'roster'> {
  roster: Record<Position, number>;
}

/**
 * DraftBoard
 * - Horizontal columns (one per team)
 * - Top: CLAIM button + team name (rename on claim)
 * - Body: fixed number of slots per roster position
 */

// Bid button component for placing bids
const BidButton = ({ team, player }: { team: Team; player: Player | null | undefined }) => {
  const { bidState, placeBid } = useDraftStore(s => ({
    bidState: s.bidState,
    placeBid: s.placeBid
  }));

  const handleBid = async () => {
    if (!bidState.isLive || !bidState.playerId) {
      console.error('No active auction');
      return;
    }

    if (!player) {
      console.error('No player selected');
      return;
    }

    try {
      const currentBid = bidState.highBid || bidState.startingBid;
      const newBid = currentBid + 1; // Default bid increment by 1
      
      await placeBid(player.id, team.id, newBid);
      console.log(`Bid placed: $${newBid} on ${player.name} by ${team.name}`);
    } catch (error) {
      console.error('Failed to place bid:', error);
    }
  };

  return (
    <Button 
      size="xs" 
      colorScheme="blue" 
      mt={1} 
      w="100%"
      onClick={handleBid}
      isDisabled={!bidState.isLive || !player}
    >
      {bidState.isLive ? `Bid $${(bidState.highBid || bidState.startingBid) + 1}` : 'Bid'}
    </Button>
  );
};

const SelectButton = () => (
  <Button size="xs" colorScheme="green" mt={1} w="100%">
    Select
  </Button>
);

const NominateBar = () => (
  <Box>
    <Text fontSize="sm" textAlign="center">Nominate Player</Text>
  </Box>
);


export default function DraftBoard() {
  const { 
    players, 
    templateRoster, 
    teams, 
    placeBid,
    bidState
  } = useDraftStore(s => ({
    players: s.players,
    templateRoster: s.templateRoster,
    teams: s.teams as Team[],
    bidState: s.bidState,
    placeBid: s.placeBid
  }), shallow);
  
  // Get the current user's team (simplified - in a real app, this would come from auth)
  const currentUserTeam = teams[0]; // Assuming first team is the current user for now

  // Local state: simple on-device claim + rename
  const [claimed, setClaimed] = useState<Record<number, boolean>>({});
  const [editing, setEditing] = useState<number | null>(null);
  const [nameDraft, setNameDraft] = useState("");
  
  // Get valid slots for a player on a team
  const getValidSlotsForPlayer = (playerId: string, teamId: number): Position[] => {
    const player = players.find(p => p.id === playerId);
    const team = teams.find(t => t.id === teamId);
    
    if (!player || !team) return [];
    
    // Get all positions the player is eligible for
    const eligiblePositions: Position[] = [player.pos];
    if (player.slot) {
      eligiblePositions.push(player.slot);
    }
    
    // Filter to only include positions that have available slots on the team
    return eligiblePositions.filter(pos => {
      const currentCount = Object.entries(team.roster)
        .filter(([p, count]) => p === pos && count > 0)
        .length;
      return currentCount > 0;
    });
  };

  // Remove unused function since we're not using it
  // function getMinColumnWidth() {
  //   if (typeof window === 'undefined') return 80;
  //   const viewportWidth = Math.max(document.documentElement.clientWidth || 0, window.innerWidth || 0);
  //   return Math.max(60, Math.min(120, viewportWidth * 0.12));
  // }
  const slotRows = useMemo(() => {
    const order: Position[] = ["QB", "RB", "WR", "TE", "FLEX", "K", "DEF", "BENCH"];
    return order
      .map((key) => ({ 
        key, 
        label: key, 
        count: templateRoster[key as keyof typeof templateRoster] ?? 0 
      }))
      .filter((r) => r.count > 0);
  }, [templateRoster]);

  // Players grouped per team
  const draftedByTeam: Record<number, Player[]> = useMemo(() => {
    const map: Record<number, Player[]> = {};
    if (!players) return map;
    
    for (const p of players) {
      const draftedBy = p.draftedBy;
      if (draftedBy != null) {
        if (!map[draftedBy]) {
          map[draftedBy] = [];
        }
        // We know map[draftedBy] is defined here because we just set it if it wasn't
        (map[draftedBy] as Player[]).push(p);
      }
    }
    return map;
  }, [players]);

  const takeFrom = (
    list: Player[] | undefined,
    predicate: (p: Player) => boolean,
    n: number
  ) => {
    if (!list || !list.length || n <= 0) return [];
    const result: Player[] = [];
    for (const player of list) {
      if (predicate(player)) {
        result.push(player);
        if (result.length === n) break;
      }
    }
    return result;
  };

  const remainingForFlex = (
    list: Player[] | undefined,
    usedIds: Set<string>,
    n: number
  ) => {
    if (!list || !list.length || n <= 0) return [];
    const result: Player[] = [];
    
    for (const player of list) {
      if (usedIds.has(player.id)) continue;
      
      // FLEX accepts RB/WR/TE (or players assigned with slot "FLEX")
      const isFlexEligible = (
        player.slot === 'FLEX' || 
        (['RB', 'WR', 'TE'] as RosterPosition[]).includes(player.pos as RosterPosition)
      );
      
      if (isFlexEligible) {
        result.push(player);
        if (result.length === n) break;
      }
    }
    
    return result;
  };

  const renderSlotBoxes = (team: Team) => {
    const drafted = draftedByTeam[team.id] ?? [];

    // Get players by position, respecting their assigned slots
    const qb = takeFrom(drafted, (p) => p.slot === 'QB', team.roster.QB ?? 0);
    const rb = takeFrom(drafted, (p) => p.slot === 'RB', team.roster.RB ?? 0);
    const wr = takeFrom(drafted, (p) => p.slot === 'WR', team.roster.WR ?? 0);
    const te = takeFrom(drafted, (p) => p.slot === 'TE', team.roster.TE ?? 0);

    // Track used player IDs to avoid duplicates
    const used = new Set<string>([...qb, ...rb, ...wr, ...te].map((p) => p.id));

    // Get FLEX players (RB/WR/TE not already used in their primary position)
    const flx = remainingForFlex(drafted, used, team.roster.FLEX ?? 0);
    for (const p of flx) used.add(p.id);

    // Fill bench with remaining players
    const benchNeeded = team.roster.BENCH ?? 0;
    const bench: Player[] = [];
    for (const p of drafted) {
      if (!used.has(p.id) && bench.length < benchNeeded) {
        bench.push(p);
      }
    }

    // Get K and DEF players
    const k = takeFrom(drafted, (p) => p.pos === 'K', team.roster.K ?? 0);
    const def = takeFrom(drafted, (p) => p.pos === 'DEF', team.roster.DEF ?? 0);

    // Initialize with all position types to prevent undefined access
    const pile: Record<Position, Player[]> = {
      QB: qb,
      RB: rb,
      WR: wr,
      TE: te,
      FLEX: flx,
      BENCH: bench,
      K: k,
      DEF: def,
    } as const;

    return (
      <Stack spacing={3}>
        {slotRows.map(({ key, label, count }) =>
          Array.from({ length: count }).map((_, i) => {
            const players = pile[key as keyof typeof pile] || [];
            const player = players[i] ?? null;
            return (
              <SlotBox 
                key={`${team.id}-${key}-${i}`} 
                label={label} 
                player={player} 
              />
            );
          })
        )}
      </Stack>
    );
  };

  const claimOrEdit = (team: Team) => {
    if (!claimed[team.id]) {
      setClaimed((c) => ({ ...c, [team.id]: true }));
      setEditing(team.id);
      setNameDraft(team.name);
      return;
    }
    setEditing((cur) => (cur === team.id ? null : team.id));
    setNameDraft(team.name);
  };

  const saveName = (team: Team) => {
    if (nameDraft.trim()) {
      useDraftStore.setState((s) => ({
        teams: s.teams.map((t) =>
          t.id === team.id ? { ...t, name: nameDraft.trim() } : t
        ),
      }));
      setEditing(null);
    }
  };

  const { onOpen: onSettingsOpen } = useDisclosure();
  const [searchQuery, setSearchQuery] = useState('');
  const pendingAssignment = useDraftStore(state => state.pendingAssignment);
  
  // Clear pending assignment when modal is closed
  const handleCloseModal = () => {
    useDraftStore.setState({ pendingAssignment: null });
  };
  
  const handleInputChange = (e: ChangeEvent<HTMLInputElement>) => {
    setNameDraft(e.target.value);
  };

  const handleKeyDown = (e: KeyboardEvent<HTMLInputElement>, team: Team) => {
    if (e.key === 'Enter') {
      saveName(team);
    } else if (e.key === 'Escape') {
      setEditing(null);
    }
  };


  return (
    <Container maxW="container.xl" py={4} bg="transparent">
      <Stack spacing={4}>
        {/* Live Auction Bar - shows current player being bid on */}
        <LiveAuctionBar />
        
        <HStack justify="space-between" align="center">
          <Heading size="lg" color="white">Draft Board</Heading>
          <HStack>
<<<<<<< HEAD
            <Box position="relative" width="100%" maxW="400px">
              <PlayerSearch 
                placeholder="Search players..."
                filterUndrafted={true}
                maxResults={8}
                onSearchChange={(e) => setSearchQuery(e.target.value)}
                searchQuery={searchQuery}
                onSelect={(player) => {
                  console.log('Selected player:', player);
                  // Handle player selection if needed
                }}
              />
            </Box>
=======
            <PlayerSearch 
              onSelect={(player) => {
                console.log('Selected player:', player);
              }}
              onBid={async (player, amount) => {
                try {
                  if (!currentUserTeam) {
                    console.error('No team found for the current user');
                    // TODO: Show error toast to user
                    return;
                  }
                  
                  // If there's no active auction, nominate the player first
                  if (!bidState.isLive) {
                    // Nominate the player with the starting bid
                    useDraftStore.getState().nominate(player.id, amount);
                    // Then place the initial bid
                    await placeBid(player.id, currentUserTeam.id, amount);
                  } 
                  // If there is an active auction, just place the bid
                  else if (bidState.playerId === player.id) {
                    // Check if the bid is valid (higher than current bid)
                    if (amount <= (bidState.highBid || 0)) {
                      console.error(`Bid must be higher than current bid of $${bidState.highBid || 0}`);
                      // TODO: Show error toast to user
                      return;
                    }
                    await placeBid(player.id, currentUserTeam.id, amount);
                  } else {
                    console.error('Cannot bid on this player - another auction is in progress');
                    // TODO: Show error toast to user
                    return;
                  }
                  
                  console.log(`Successfully placed bid of $${amount} on ${player.name}`);
                  // TODO: Show success toast to user
                } catch (error) {
                  console.error('Failed to place bid:', error);
                  // TODO: Show error toast to user
                }
              }}
              showBidButton={true}
              showStartingBid={true}
            />
>>>>>>> 959eca23
            <Button
              leftIcon={<FaCog />}
              onClick={onSettingsOpen}
              variant="outline"
              size="sm"
              colorScheme="blue"
              _hover={{ bg: 'blue.600' }}
              _active={{ bg: 'blue.700' }}
            >
              Settings
            </Button>
          </HStack>
        </HStack>
        
        <NominationIndicator />
        <LiveAuctionBar />
        
        {/* Admin Actions Bar - Removed for now as it's not implemented */}

        <Box width="100%" p={2}>
          <Box
            display="grid"
            gridTemplateColumns={{
              base: 'repeat(auto-fill, minmax(120px, 1fr))',
              md: `repeat(${Math.max(1, Math.min(teams.length, 8))}, minmax(120px, 1fr))`,
              lg: `repeat(${Math.max(1, Math.min(teams.length, 12))}, minmax(100px, 1fr))`
            }}
            gap={2}
            width="100%"
            overflowX="auto"
            sx={{
              '&::-webkit-scrollbar': {
                height: '8px',
              },
              '&::-webkit-scrollbar-track': {
                background: 'gray.800',
                borderRadius: '4px',
              },
              '&::-webkit-scrollbar-thumb': {
                background: 'gray.600',
                borderRadius: '4px',
                '&:hover': {
                  background: 'gray.500',
                },
              },
            }}
          >
            {teams.map((team) => (
              <Box
                key={team.id}
                minWidth="0"
                borderWidth="1px"
                borderColor="gray.700"
                borderRadius="md"
                overflow="hidden"
                bg="transparent"
                transition="all 0.2s ease-in-out"
              >
                {/* Column header */}
                <Stack alignItems="center" mb={1} p={1} spacing={1} fontSize="sm">
                  <VStack width="100%" spacing={2}>
                    <Button
                      size="xs"
                      bg="#10b3a5"
                      color="white"
                      onClick={() => claimOrEdit(team)}
                      width="100%"
                      height="24px"
                      fontSize="xs"
                    >
                      {editing === team.id ? 'Cancel' : 'Edit'}
                    </Button>
                    
                    {editing === team.id ? (
                      <HStack width="100%" spacing={2}>
                        <Input
                          size="xs"
                          value={nameDraft}
                          onChange={handleInputChange}
                          onKeyDown={(e) => handleKeyDown(e, team)}
                          onClick={(e) => e.stopPropagation()}
                          autoFocus
                        />
                        <Button
                          size="xs"
                          onClick={(e) => {
                            e.stopPropagation();
                            saveName(team);
                          }}
                          px={2}
                        >
                          Save
                        </Button>
                      </HStack>
                    ) : (
                      <Heading
                        size="sm"
                        textAlign="center"
                        style={{
                          overflow: "hidden",
                          textOverflow: "ellipsis",
                          whiteSpace: "nowrap",
                          width: "100%",
                        }}
                      >
                        {team.name}
                      </Heading>
                    )}
                    <BidButton 
                      team={team} 
                      player={bidState.isLive ? players.find(p => p.id === bidState.playerId) ?? null : null} 
                    />
                    <SelectButton />
                  </VStack>
                </Stack>

                <Box p={2} borderBottom="1px solid" borderColor="gray.200">
                  <NominateBar />
                </Box>
                
                <Box p={2} pt={1}>
                  {/* LiveBidWidget removed as it's not implemented */}
                  <Box />
                </Box>

                {/* Slots */}
                {renderSlotBoxes(team)}
              </Box>
            ))}
          </Box>
        </Box>

        <HStack mt={3} justifyContent="flex-end" opacity={0.75} fontSize="sm" px={2}>
          <Text>Tap "CLAIM" to rename a team column.</Text>
        </HStack>
      </Stack>

      {/* Position Picker Modal - Only show if pendingAssignment exists */}
      {pendingAssignment && (
        <PositionPickerModal
          isOpen={true}
          onClose={handleCloseModal}
          teamId={pendingAssignment.teamId}
          playerId={pendingAssignment.playerId}
          validSlots={getValidSlotsForPlayer(pendingAssignment.playerId, pendingAssignment.teamId)}
        />
      )}
    </Container>
  );
}

interface SlotBoxProps {
  label: string;
  player: Player | null;
}

function SlotBox({ label, player }: SlotBoxProps) {
  return (
    <Box
      bg="transparent"
      border="1px solid #2d3748"
      rounded="md"
      height="56px"
      display="flex"
      alignItems="center"
      justifyContent="space-between"
      px={3}
    >
      {player && player !== null ? (
        <>
          <Box style={{ minWidth: 0 }}>
            <Text
              fontWeight={600}
              color="white"
              // CSS truncation instead of `noOfLines`
              style={{
                overflow: "hidden",
                textOverflow: "ellipsis",
                whiteSpace: "nowrap",
                maxWidth: "150px",
              }}
            >
              {player.name}
            </Text>
            <Text fontSize="xs" color="white" opacity={0.8}>
              {player.pos}
              {player.slot && player.slot !== player.pos ? ` → ${player.slot}` : ""}
              {player.nflTeam && ` • ${player.nflTeam}`}
            </Text>
          </Box>
          <Text fontWeight={700} color="white">${player.price ?? 0}</Text>
        </>
      ) : (
        <Text color="white" opacity={0.7} textAlign="center" width="100%">
          {label}
        </Text>
      )}
    </Box>
  );
}<|MERGE_RESOLUTION|>--- conflicted
+++ resolved
@@ -292,7 +292,6 @@
   };
 
   const { onOpen: onSettingsOpen } = useDisclosure();
-  const [searchQuery, setSearchQuery] = useState('');
   const pendingAssignment = useDraftStore(state => state.pendingAssignment);
   
   // Clear pending assignment when modal is closed
@@ -322,21 +321,6 @@
         <HStack justify="space-between" align="center">
           <Heading size="lg" color="white">Draft Board</Heading>
           <HStack>
-<<<<<<< HEAD
-            <Box position="relative" width="100%" maxW="400px">
-              <PlayerSearch 
-                placeholder="Search players..."
-                filterUndrafted={true}
-                maxResults={8}
-                onSearchChange={(e) => setSearchQuery(e.target.value)}
-                searchQuery={searchQuery}
-                onSelect={(player) => {
-                  console.log('Selected player:', player);
-                  // Handle player selection if needed
-                }}
-              />
-            </Box>
-=======
             <PlayerSearch 
               onSelect={(player) => {
                 console.log('Selected player:', player);
@@ -381,7 +365,6 @@
               showBidButton={true}
               showStartingBid={true}
             />
->>>>>>> 959eca23
             <Button
               leftIcon={<FaCog />}
               onClick={onSettingsOpen}
